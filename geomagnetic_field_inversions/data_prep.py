--- conflicted
+++ resolved
@@ -1,355 +1,315 @@
-import numpy as np
-import pandas as pd
-from pathlib import Path
-from warnings import warn
-from typing import Union, Optional
-from .tools import latrad_in_geoc
-
-
-class InputData(object):
-    """Class that contains geomagnetic data and locations in order to perform
-    a geomagnetic field inversion
-
-    Parameters
-    ----------
-    data : pd.DataFrame
-        A dataframe containing input data. It should have the following
-        columns:
-            lat : the record latitude
-            lon : the record longitude
-            h : the height of the records location above the reference
-            ellipsoid
-            geoc : 1 or 0, indicating whether the above coords are given in a
-            geocentric reference frame
-            t : the record date as a calendar year
-            dt : error in the record date in calendar years
-            and at least one of the following
-            X and dX : value and error of the magnetic field X-component
-            Y and dY : value and error of the magnetic field Y-component
-            Z and dZ : value and error of the magnetic field Z-component
-            H and dH : value of the magnetic field horizontal intensity
-            F and dF : value of the magnetic field intensity
-            I and dI : value of the magnetic field inclination
-            D and dD : value of the magnetic field declination
-
-    Attributes
-    ----------
-    data : DataFrame
-        The DataFrame containing all data.
-    n_inp : int
-        The number of inputs, i.e. rows of the DataFrame
-    loc : array
-        The unique inputs of data locations (lat, lon, radius, cd, and sd)
-    loc_idx: array
-        The array connecting index loc to data input
-    time: array
-        The array containing dated time of magnetic record
-    idx_X, idx_Y, idx_Z, idx_H, idx_D, idx_I, idx_F : index
-        The indices of X, Y, Z, H, dec, inc, and int records in the DataFrame.
-    n_out : int
-        The number of outputs, i.e. the total number of individual data points.
-    outputs : array
-        The outputs (order is X, Y, Z, H, dec, inc, int)
-    std_out : array
-        The output-errors.
-    """
-    def __init__(self, data: pd.DataFrame):
-        self.data = self._check_consistency(data.copy())
-        self.data = self.geoc_transform_loc(self.data)
-        self.compile_data()
-
-    def _check_consistency(self, data: pd.DataFrame) -> pd.DataFrame:
-        """ Check if a dataframe is consistent with the data model. """
-        # this evades errors due to missing column names
-        data = data.reindex(
-            data.columns.union(
-                [
-                    'lat', 'lon', 'h', 't', 'X', 'dX', 'Y', 'dY', 'Z', 'dZ',
-                    'H', 'dH', 'D', 'dD', 'I', 'dI', 'F', 'dF',
-                    'geoc', 'geoc_colat', 'geoc_rad', 'cd', 'sd'
-                ],
-                sort=False,
-            ),
-            axis=1,
-        )
-        for name in ['lat', 'lon', 't']:
-            idx = data.query(f'{name} != {name}').index.to_numpy()
-            if idx.size > 0:
-                raise Exception(
-                    f"Records with indices {idx} have no {name} information."
-                )
-        # check latitude and longitude
-        llcond = (
-            (abs(data['lat']) > 90)
-            | ((data['lon'] > 360) | (data['lon'] < -180))
-        )
-        llind = data.where(llcond).dropna(how='all').index
-        if llind.size != 0:
-            raise Exception(f"Records with indices {llind.values} contain "
-                            f"latitude or longitude out of range. \n"
-                            f"Change before proceeding!")
-
-        return data
-
-<<<<<<< HEAD
-    def geoc_transform_loc(self,
-                           data: pd.DataFrame,
-                           ) -> pd.DataFrame:
-        """ Transforms data locations to geocentric reference frame and stores
-        corresponding transformations for the geodetic observables.
-
-        Modifies data.
-        """
-        data['lon'] = data['lon'].where(data['lon'] <= 180, data['lon'] - 360)
-        data['h'] = data['h'].where(data['h'].notna(), other=0)
-=======
-            # change zero error values to default if no data
-            for i, dstr in enumerate(['X', 'Y', 'Z', 'H', 'F']):
-                df[f'd{dstr}'] = df[f'd{dstr}'].where(
-                    df[dstr].isna() ^ df[f'd{dstr}'].notna(),
-                    other=default_error[i],
-                )
-            df['alpha95'] = df['alpha95'].where(
-                (df['D'].isna() & df['I'].isna()) ^ df['alpha95'].notna() ^
-                (df['dD'].notna() & df['dI'].notna()),
-                other=a95,
-            )
-            # df['dF'] = np.clip(df['dF'], 5, None)
-            # Correct sqrt(2) error
-            # df['alpha95'] = np.clip(df['alpha95'], np.sqrt(2) * 3.4, None)
-            df['dI'] = df['dI'].where(
-                df['dI'].notna(),
-                other=df['alpha95'] * 57.3 / 140.,
-            )
-            # this breaks the tests
-            # cond = df['D'].notna() & df['I'].isna()  # fix alpha95 issues
-            # Get the corresponding indices
-            # ind = df.where(cond).dropna(how='all').index
-            # if ind.size != 0:
-            #     if force_error_d:
-            #         df['dD'].where(cond, other=force_error_d, inplace=True)
-            #     else:
-            #         warn(f"Records with indices {ind.values} contain "
-            #              f"declination, but not inclination! No default error "
-            #              f"(force_error_d) has been inputted.\n"
-            #              f"To be able to use the provided data, these "
-            #              f"records have been dropped from the output.",
-            #              UserWarning)
-            #         df.drop(df.where(cond).dropna(how='all').index,
-            #                 inplace=True)
->>>>>>> 1cb742d0
-
-        # indicate geodetic (0) or geocentric (1)
-        data['geoc'] = data['geoc'].where(data['geoc'].notna(), other=0)
-        data['geoc_colat'] = 90. - data['lat']
-        data['geoc_rad'] = 6371.2 + data['h'] * 1e-3
-        data['cd'] = 1.
-        data['sd'] = 0.
-        # apply geocentric correction
-        temp, rad, cd, sd = latrad_in_geoc(
-            np.radians(data['lat'].to_numpy()),
-            data['h'].to_numpy().astype('float'))
-        colat = 90 - np.degrees(temp)
-        # only replace geodetic values
-        gd_cond = data['geoc'] != 0
-        data['geoc_colat'] = data['geoc_colat'].where(gd_cond, other=colat)
-        data['geoc_rad'] = data['geoc_rad'].where(gd_cond, other=rad)
-        data['cd'] = data['cd'].where(gd_cond, other=cd)
-        data['sd'] = data['sd'].where(gd_cond, other=sd)
-
-        return data
-
-    def compile_data(self) -> None:
-        """ Compiles data ready for quick use in geomagnetic field inversions
-
-        Parameters
-        ----------
-        verbose
-            if True, returns status report of number of data points
-
-        Method updates data, loc_idx, loc, time, n_inp, idx_..., n_out,
-        outputs, and errs
-        """
-        self.compiled = False
-        # obtain index lists pointing to data quickly
-        self.data.reset_index(inplace=True)
-        # for quick access to stations
-        uniq_loc, indices = np.unique(
-            self.data[['geoc_colat', 'lon', 'geoc_rad',
-                       'cd', 'sd']].to_numpy().astype('float'),
-            return_inverse=True,
-            axis=0,
-        )
-        # check geodetic/geocentric discrepancies
-        uniq_loc_check = np.unique(
-            self.data[['lat', 'lon', 'h']].to_numpy().astype('float'),
-            axis=0,
-        )
-        if not (len(uniq_loc) == len(uniq_loc_check)):
-            raise Exception('Location has both geocentric and geodetic data!')
-
-        # DataFrame indices for D, I and F records
-        self.n_inp = len(uniq_loc)
-        self.idx_X = self.data.query('X==X').index
-        self.idx_Y = self.data.query('Y==Y').index
-        self.idx_Z = self.data.query('Z==Z').index
-        self.idx_H = self.data.query('H==H').index
-        self.idx_F = self.data.query('F==F').index
-        self.idx_I = self.data.query('I==I').index
-        self.idx_D = self.data.query('D==D').index
-        self.idx_out = np.concatenate((self.idx_X, self.idx_Y, self.idx_Z,
-                                       self.idx_H, self.idx_F, self.idx_I,
-                                       self.idx_D)).flatten()
-        # indices to quickly transform forward return matrices to the same
-        # form as outputs
-        self.idx_res = np.cumsum(
-            [
-                0,
-                len(self.idx_X),
-                len(self.idx_Y),
-                len(self.idx_Z),
-                len(self.idx_H),
-                len(self.idx_F),
-                len(self.idx_I),
-                len(self.idx_D),
-            ]
-        )
-
-        self.n_out = len(self.idx_out)
-        # get same order as outputs
-        self.loc = uniq_loc
-        self.loc_idx = indices[self.idx_out]
-<<<<<<< HEAD
-        self.time = self.data['t'].loc[self.idx_out].to_numpy()
-=======
-
-        self.time = data['t'].loc[self.idx_out].to_numpy()
->>>>>>> 1cb742d0
-        # vector of data
-        self.outputs = np.concatenate((self.data['X'].loc[self.idx_X],
-                                       self.data['Y'].loc[self.idx_Y],
-                                       self.data['Z'].loc[self.idx_Z],
-                                       self.data['H'].loc[self.idx_H],
-                                       self.data['F'].loc[self.idx_F],
-                                       self.data['I'].loc[self.idx_I],
-                                       self.data['D'].loc[self.idx_D])
-                                      ).astype(float)
-        # vector of errors
-        self.std_out = np.concatenate((self.data['dX'].loc[self.idx_X],
-                                       self.data['dY'].loc[self.idx_Y],
-                                       self.data['dZ'].loc[self.idx_Z],
-                                       self.data['dH'].loc[self.idx_H],
-                                       self.data['dF'].loc[self.idx_F],
-                                       self.data['dI'].loc[self.idx_I],
-                                       self.data['dD'].loc[self.idx_D])
-                                      ).astype(float)
-
-    def __repr__(self):
-        if self.n_out:
-            return (
-                f'Data from t={min(self.time)} to t={max(self.time)}\n'
-                f'This dataset contains {self.n_out} records from '
-                f'{self.n_inp} locations.\n'
-                f'It consists of {self.idx_D.size} declinations, '
-                f'{self.idx_I.size} inclinations and {self.idx_F.size} '
-                f'intensities, {self.idx_X.size} x-data, '
-                f'{self.idx_Y.size} y-data, {self.idx_Z.size} z-data, and '
-                f'{self.idx_H.size} h-data.'
-            )
-        else:
-            return 'This object does not contain any data.'
-
-
-def read_geomagia(fname: Union[str, Path],
-                  drop_duplicates: bool = True,
-                  default_a95: float = 4.5,
-                  **kw_args,
-                  ) -> Optional[InputData]:
-    """ Reads geomagia csv-file(s) format
-
-    Parameters
-    ----------
-    fname
-        string or Path-object of geomagia formatted file to read
-    drop_duplicates
-        if True, drops duplicate rows, i.e. rows that are exactly the same
-    a95
-        default error for alpha95, only used if no error is found in the file
-    kw_args
-        optional keyword argument(s) used for reading DataFrame with
-        Input_data.read_data()
-
-    Returns
-    -------
-        Pandas DataFrame of inputted geomagia data
-    """
-    # Missing values are indicated by either one of
-    na = ('9999', '999', '999.9', 'nan', '-999', '-9999')
-    # Read data as DataFrame
-    try:
-        dat = pd.read_csv(
-            fname,
-            usecols=['Age[yr.AD]', 'Sigma-ve[yr.]', 'Sigma+ve[yr.]',
-                     'Ba[microT]', 'SigmaBa[microT]', 'Dec[deg.]',
-                     'Inc[deg.]', 'Alpha95[deg.]', 'SiteLat[deg.]',
-                     'SiteLon[deg.]'],
-            na_values={'Sigma-ve[yr.]': (-1), 'Sigma+ve[yr.]': (-1),
-                       'Ba[microT]': na, 'SigmaBa[microT]': na,
-                       'Dec[deg.]': na, 'Inc[deg.]': na,
-                       'Alpha95[deg.]': na},
-            header=1, sep=',', skipinitialspace=True)
-        # Rename columns
-        ren_dict = {'Age[yr.AD]': 't', 'Sigma-ve[yr.]': 'dt_lo',
-                    'Sigma+ve[yr.]': 'dt_up', 'Ba[microT]': 'F',
-                    'SigmaBa[microT]': 'dF', 'Dec[deg.]': 'D',
-                    'Inc[deg.]': 'I', 'SiteLat[deg.]': 'lat',
-                    'SiteLon[deg.]': 'lon', 'Alpha95[deg.]': 'alpha95'}
-    # TODO: make better statement to differentiate between sed and volc
-    except ValueError:
-        dat = pd.read_csv(
-            fname,
-            usecols=['Age[yr.BP]', 'Lat[deg.]', 'Lon[deg.]',
-                     'Dec[deg.]', 'Inc[deg.]',
-                     'SigmaDec[deg.]', 'SigmaInc[deg.]'],
-            na_values={'Dec[deg.]': na, 'Inc[deg.]': na,
-                       'SigmaDec[deg.]': na, 'SigmaInc[deg.]': na},
-            header=1, sep=',', skipinitialspace=True, index_col=False)
-        dat['Age[yr.BP]'] = -1 * dat['Age[yr.BP]'] + 1950
-        # Rename columns
-        ren_dict = {'Age[yr.BP]': 't', 'Dec[deg.]': 'D', 'Inc[deg.]': 'I',
-                    'Lat[deg.]': 'lat', 'Lon[deg.]': 'lon',
-                    'SigmaDec[deg.]': 'dD', 'SigmaInc[deg.]': 'dI'}
-    dat.rename(ren_dict, inplace=True, axis='columns')
-
-    # check if data already occurs and drop duplicates if wished so:
-    if drop_duplicates:
-        dat.drop_duplicates(subset=['lat', 'lon', 't'],
-                            inplace=True)
-    dat.dropna(subset=['lat', 'lon', 't'], inplace=True)
-    dat.dropna(subset=['D', 'I', 'F'], how='all', inplace=True)
-    dat.reset_index(inplace=True, drop=True)
-
-    dat['alpha95'] = dat['alpha95'].where(
-        (dat['D'].isna() & dat['I'].isna()) ^ dat['alpha95'].notna(),
-        other=default_a95,
-    )
-    # dat['dat'] = np.clip(dat['dat'], 5, None)
-    # Correct sqrt(2) error
-    # dat['alpha95'] = np.clip(dat['alpha95'], np.sqrt(2) * 3.4, None)
-    dat['dI'] = dat['alpha95'] * 57.3 / 140.
-    cond = dat['D'].notna() & dat['I'].isna()  # fix alpha95 issues
-    # Get the corresponding indices
-    ind = dat.where(cond).dropna(how='all').index
-    if ind.size != 0:
-        warn(f"Records with indices {ind.values} contain "
-             f"declination, but not inclination! No default error "
-             f"(force_error_d) has been inputted.\n"
-             f"To be able to use the provided data, these "
-             f"records have been dropped from the output.",
-             UserWarning)
-        dat.drop(dat.where(cond).dropna(how='all').index,
-                 inplace=True)
-
-    dat['dD'] = dat['dI'] / np.abs(np.cos(np.deg2rad(dat['I'])))
-
-    return dat
+import numpy as np
+import pandas as pd
+from pathlib import Path
+from warnings import warn
+from typing import Union, Optional
+from .tools import latrad_in_geoc
+
+
+class InputData(object):
+    """Class that contains geomagnetic data and locations in order to perform
+    a geomagnetic field inversion
+
+    Parameters
+    ----------
+    data : pd.DataFrame
+        A dataframe containing input data. It should have the following
+        columns:
+            lat : the record latitude
+            lon : the record longitude
+            h : the height of the records location above the reference
+            ellipsoid
+            geoc : 1 or 0, indicating whether the above coords are given in a
+            geocentric reference frame
+            t : the record date as a calendar year
+            dt : error in the record date in calendar years
+            and at least one of the following
+            X and dX : value and error of the magnetic field X-component
+            Y and dY : value and error of the magnetic field Y-component
+            Z and dZ : value and error of the magnetic field Z-component
+            H and dH : value of the magnetic field horizontal intensity
+            F and dF : value of the magnetic field intensity
+            I and dI : value of the magnetic field inclination
+            D and dD : value of the magnetic field declination
+
+    Attributes
+    ----------
+    data : DataFrame
+        The DataFrame containing all data.
+    n_inp : int
+        The number of inputs, i.e. rows of the DataFrame
+    loc : array
+        The unique inputs of data locations (lat, lon, radius, cd, and sd)
+    loc_idx: array
+        The array connecting index loc to data input
+    time: array
+        The array containing dated time of magnetic record
+    idx_X, idx_Y, idx_Z, idx_H, idx_D, idx_I, idx_F : index
+        The indices of X, Y, Z, H, dec, inc, and int records in the DataFrame.
+    n_out : int
+        The number of outputs, i.e. the total number of individual data points.
+    outputs : array
+        The outputs (order is X, Y, Z, H, dec, inc, int)
+    std_out : array
+        The output-errors.
+    """
+    def __init__(self, data: pd.DataFrame):
+        self.data = self._check_consistency(data.copy())
+        self.data = self.geoc_transform_loc(self.data)
+        self.compile_data()
+
+    def _check_consistency(self, data: pd.DataFrame) -> pd.DataFrame:
+        """ Check if a dataframe is consistent with the data model. """
+        # this evades errors due to missing column names
+        data = data.reindex(
+            data.columns.union(
+                [
+                    'lat', 'lon', 'h', 't', 'X', 'dX', 'Y', 'dY', 'Z', 'dZ',
+                    'H', 'dH', 'D', 'dD', 'I', 'dI', 'F', 'dF',
+                    'geoc', 'geoc_colat', 'geoc_rad', 'cd', 'sd'
+                ],
+                sort=False,
+            ),
+            axis=1,
+        )
+        for name in ['lat', 'lon', 't']:
+            idx = data.query(f'{name} != {name}').index.to_numpy()
+            if idx.size > 0:
+                raise Exception(
+                    f"Records with indices {idx} have no {name} information."
+                )
+        # check latitude and longitude
+        llcond = (
+            (abs(data['lat']) > 90)
+            | ((data['lon'] > 360) | (data['lon'] < -180))
+        )
+        llind = data.where(llcond).dropna(how='all').index
+        if llind.size != 0:
+            raise Exception(f"Records with indices {llind.values} contain "
+                            f"latitude or longitude out of range. \n"
+                            f"Change before proceeding!")
+
+        return data
+
+    def geoc_transform_loc(self,
+                           data: pd.DataFrame,
+                           ) -> pd.DataFrame:
+        """ Transforms data locations to geocentric reference frame and stores
+        corresponding transformations for the geodetic observables.
+
+        Modifies data.
+        """
+        data['lon'] = data['lon'].where(data['lon'] <= 180, data['lon'] - 360)
+        data['h'] = data['h'].where(data['h'].notna(), other=0)
+
+        # indicate geodetic (0) or geocentric (1)
+        data['geoc'] = data['geoc'].where(data['geoc'].notna(), other=0)
+        data['geoc_colat'] = 90. - data['lat']
+        data['geoc_rad'] = 6371.2 + data['h'] * 1e-3
+        data['cd'] = 1.
+        data['sd'] = 0.
+        # apply geocentric correction
+        temp, rad, cd, sd = latrad_in_geoc(
+            np.radians(data['lat'].to_numpy()),
+            data['h'].to_numpy().astype('float'))
+        colat = 90 - np.degrees(temp)
+        # only replace geodetic values
+        gd_cond = data['geoc'] != 0
+        data['geoc_colat'] = data['geoc_colat'].where(gd_cond, other=colat)
+        data['geoc_rad'] = data['geoc_rad'].where(gd_cond, other=rad)
+        data['cd'] = data['cd'].where(gd_cond, other=cd)
+        data['sd'] = data['sd'].where(gd_cond, other=sd)
+
+        return data
+
+
+    def compile_data(self) -> None:
+        """ Compiles data ready for quick use in geomagnetic field inversions
+
+        Parameters
+        ----------
+        verbose
+            if True, returns status report of number of data points
+
+        Method updates data, loc_idx, loc, time, n_inp, idx_..., n_out,
+        outputs, and errs
+        """
+        self.compiled = False
+        # obtain index lists pointing to data quickly
+        self.data.reset_index(inplace=True)
+        # for quick access to stations
+        uniq_loc, indices = np.unique(
+            self.data[['geoc_colat', 'lon', 'geoc_rad',
+                       'cd', 'sd']].to_numpy().astype('float'),
+            return_inverse=True,
+            axis=0,
+        )
+        # check geodetic/geocentric discrepancies
+        uniq_loc_check = np.unique(
+            self.data[['lat', 'lon', 'h']].to_numpy().astype('float'),
+            axis=0,
+        )
+        if not (len(uniq_loc) == len(uniq_loc_check)):
+            raise Exception('Location has both geocentric and geodetic data!')
+
+        # DataFrame indices for D, I and F records
+        self.n_inp = len(uniq_loc)
+        self.idx_X = self.data.query('X==X').index
+        self.idx_Y = self.data.query('Y==Y').index
+        self.idx_Z = self.data.query('Z==Z').index
+        self.idx_H = self.data.query('H==H').index
+        self.idx_F = self.data.query('F==F').index
+        self.idx_I = self.data.query('I==I').index
+        self.idx_D = self.data.query('D==D').index
+        self.idx_out = np.concatenate((self.idx_X, self.idx_Y, self.idx_Z,
+                                       self.idx_H, self.idx_F, self.idx_I,
+                                       self.idx_D)).flatten()
+        # indices to quickly transform forward return matrices to the same
+        # form as outputs
+        self.idx_res = np.cumsum(
+            [
+                0,
+                len(self.idx_X),
+                len(self.idx_Y),
+                len(self.idx_Z),
+                len(self.idx_H),
+                len(self.idx_F),
+                len(self.idx_I),
+                len(self.idx_D),
+            ]
+        )
+
+        self.n_out = len(self.idx_out)
+        # get same order as outputs
+        self.loc = uniq_loc
+        self.loc_idx = indices[self.idx_out]
+        self.time = self.data['t'].loc[self.idx_out].to_numpy()
+
+        # vector of data
+        self.outputs = np.concatenate((self.data['X'].loc[self.idx_X],
+                                       self.data['Y'].loc[self.idx_Y],
+                                       self.data['Z'].loc[self.idx_Z],
+                                       self.data['H'].loc[self.idx_H],
+                                       self.data['F'].loc[self.idx_F],
+                                       self.data['I'].loc[self.idx_I],
+                                       self.data['D'].loc[self.idx_D])
+                                      ).astype(float)
+        # vector of errors
+        self.std_out = np.concatenate((self.data['dX'].loc[self.idx_X],
+                                       self.data['dY'].loc[self.idx_Y],
+                                       self.data['dZ'].loc[self.idx_Z],
+                                       self.data['dH'].loc[self.idx_H],
+                                       self.data['dF'].loc[self.idx_F],
+                                       self.data['dI'].loc[self.idx_I],
+                                       self.data['dD'].loc[self.idx_D])
+                                      ).astype(float)
+
+    def __repr__(self):
+        if self.n_out:
+            return (
+                f'Data from t={min(self.time)} to t={max(self.time)}\n'
+                f'This dataset contains {self.n_out} records from '
+                f'{self.n_inp} locations.\n'
+                f'It consists of {self.idx_D.size} declinations, '
+                f'{self.idx_I.size} inclinations and {self.idx_F.size} '
+                f'intensities, {self.idx_X.size} x-data, '
+                f'{self.idx_Y.size} y-data, {self.idx_Z.size} z-data, and '
+                f'{self.idx_H.size} h-data.'
+            )
+        else:
+            return 'This object does not contain any data.'
+
+
+def read_geomagia(fname: Union[str, Path],
+                  drop_duplicates: bool = True,
+                  default_a95: float = 4.5,
+                  **kw_args,
+                  ) -> Optional[InputData]:
+    """ Reads geomagia csv-file(s) format
+
+    Parameters
+    ----------
+    fname
+        string or Path-object of geomagia formatted file to read
+    drop_duplicates
+        if True, drops duplicate rows, i.e. rows that are exactly the same
+    a95
+        default error for alpha95, only used if no error is found in the file
+    kw_args
+        optional keyword argument(s) used for reading DataFrame with
+        Input_data.read_data()
+
+    Returns
+    -------
+        Pandas DataFrame of inputted geomagia data
+    """
+    # Missing values are indicated by either one of
+    na = ('9999', '999', '999.9', 'nan', '-999', '-9999')
+    # Read data as DataFrame
+    try:
+        dat = pd.read_csv(
+            fname,
+            usecols=['Age[yr.AD]', 'Sigma-ve[yr.]', 'Sigma+ve[yr.]',
+                     'Ba[microT]', 'SigmaBa[microT]', 'Dec[deg.]',
+                     'Inc[deg.]', 'Alpha95[deg.]', 'SiteLat[deg.]',
+                     'SiteLon[deg.]'],
+            na_values={'Sigma-ve[yr.]': (-1), 'Sigma+ve[yr.]': (-1),
+                       'Ba[microT]': na, 'SigmaBa[microT]': na,
+                       'Dec[deg.]': na, 'Inc[deg.]': na,
+                       'Alpha95[deg.]': na},
+            header=1, sep=',', skipinitialspace=True)
+        # Rename columns
+        ren_dict = {'Age[yr.AD]': 't', 'Sigma-ve[yr.]': 'dt_lo',
+                    'Sigma+ve[yr.]': 'dt_up', 'Ba[microT]': 'F',
+                    'SigmaBa[microT]': 'dF', 'Dec[deg.]': 'D',
+                    'Inc[deg.]': 'I', 'SiteLat[deg.]': 'lat',
+                    'SiteLon[deg.]': 'lon', 'Alpha95[deg.]': 'alpha95'}
+    # TODO: make better statement to differentiate between sed and volc
+    except ValueError:
+        dat = pd.read_csv(
+            fname,
+            usecols=['Age[yr.BP]', 'Lat[deg.]', 'Lon[deg.]',
+                     'Dec[deg.]', 'Inc[deg.]',
+                     'SigmaDec[deg.]', 'SigmaInc[deg.]'],
+            na_values={'Dec[deg.]': na, 'Inc[deg.]': na,
+                       'SigmaDec[deg.]': na, 'SigmaInc[deg.]': na},
+            header=1, sep=',', skipinitialspace=True, index_col=False)
+        dat['Age[yr.BP]'] = -1 * dat['Age[yr.BP]'] + 1950
+        # Rename columns
+        ren_dict = {'Age[yr.BP]': 't', 'Dec[deg.]': 'D', 'Inc[deg.]': 'I',
+                    'Lat[deg.]': 'lat', 'Lon[deg.]': 'lon',
+                    'SigmaDec[deg.]': 'dD', 'SigmaInc[deg.]': 'dI'}
+    dat.rename(ren_dict, inplace=True, axis='columns')
+
+    # check if data already occurs and drop duplicates if wished so:
+    if drop_duplicates:
+        dat.drop_duplicates(subset=['lat', 'lon', 't'],
+                            inplace=True)
+    dat.dropna(subset=['lat', 'lon', 't'], inplace=True)
+    dat.dropna(subset=['D', 'I', 'F'], how='all', inplace=True)
+    dat.reset_index(inplace=True, drop=True)
+
+    dat['alpha95'] = dat['alpha95'].where(
+        (dat['D'].isna() & dat['I'].isna()) ^ dat['alpha95'].notna(),
+        other=default_a95,
+    )
+    # dat['dat'] = np.clip(dat['dat'], 5, None)
+    # Correct sqrt(2) error
+    # dat['alpha95'] = np.clip(dat['alpha95'], np.sqrt(2) * 3.4, None)
+    dat['dI'] = dat['alpha95'] * 57.3 / 140.
+    cond = dat['D'].notna() & dat['I'].isna()  # fix alpha95 issues
+    # Get the corresponding indices
+    ind = dat.where(cond).dropna(how='all').index
+    if ind.size != 0:
+        warn(f"Records with indices {ind.values} contain "
+             f"declination, but not inclination! No default error "
+             f"(force_error_d) has been inputted.\n"
+             f"To be able to use the provided data, these "
+             f"records have been dropped from the output.",
+             UserWarning)
+        dat.drop(dat.where(cond).dropna(how='all').index,
+                 inplace=True)
+
+    dat['dD'] = dat['dI'] / np.abs(np.cos(np.deg2rad(dat['I'])))
+
+    return dat