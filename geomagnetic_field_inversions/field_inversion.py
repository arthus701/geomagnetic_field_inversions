--- conflicted
+++ resolved
@@ -1,780 +1,776 @@
-import numpy as np
-from scipy.interpolate import BSpline
-
-from scipy.linalg import cholesky_banded, cho_solve_banded, solve_banded
-import pandas as pd
-from typing import Union, Final
-from pathlib import Path
-from tqdm import tqdm
-
-from geomagnetic_field_inversions.forward_modules import (
-    frechet_types,
-    frechet_basis,
-)
-from geomagnetic_field_inversions.forward_modules.fwtools import \
-    forward_obs_time
-from geomagnetic_field_inversions.damping_modules import damp_matrix, damp_norm
-from geomagnetic_field_inversions.tools import frechet_in_geoc
-from geomagnetic_field_inversions.banded_tools.build_banded import \
-    build_banded
-
-from geomagnetic_field_inversions.banded_tools.utils import banded_mul_vec
-
-
-class FieldInversion(object):
-    """
-    Calculates geomagnetic field coefficients based on inputted data and
-    damping parameters using the approach of Korte et al.
-    """
-
-    def __init__(self,
-                 t_min: float, t_max: float, t_step: float,
-                 maxdegree: int = 3,
-                 r_model: float = 6371.2,
-                 verbose: bool = False,
-                 ) -> None:
-        """
-        Initializes the Field Inversion class
-
-        Parameters
-        ----------
-        t_min, t_max, t_step
-            Sets start, end, and timestep.
-        maxdegree
-            maximum order for spherical harmonics model, default 3
-        r_model
-            where the magnetic field is modeled (km distance from core)
-        verbose
-            Verbosity flag, defaults to False
-        """
-        # basic parameters
-        self._SPL_DEGREE: Final[int] = 3
-
-        # input parameters
-        self.t_min = t_min
-        self.t_max = t_max
-        self.t_step = t_step
-        self.t_array = np.arange(t_min, t_max + t_step, t_step)
-        # temporal knots
-        self.knots = np.arange(
-            t_min - self._SPL_DEGREE * t_step,
-            self.t_max + (self._SPL_DEGREE + 1) * t_step,
-            t_step,
-        )
-        # number of temporal splines
-        self.nr_splines = len(self.knots) - self._SPL_DEGREE - 1
-
-        self.maxdegree = maxdegree
-        self.r_model = r_model
-        self.verbose = verbose
-
-        # initiate empty variables
-        self.time = []
-        self.data = []
-        self.std = []
-        self.coeffs_per_iteration = []
-        self.idx_out = np.zeros(0)
-        self.sdamp_diag = np.zeros(0)
-        self.tdamp_diag = np.zeros(0)
-        self.spat_norm = 0
-        self.spat_type = None
-        self.temp_norm = 0
-        self.temp_type = None
-        self.coeffs_solution = np.zeros(0)
-        self.station_frechet = np.zeros(0)
-        self.res_iter = np.zeros(0)
-        self.x0 = np.zeros(0)
-
-    @property
-    def maxdegree(self):
-        return self._maxdegree
-
-    @maxdegree.setter
-    def maxdegree(self, degree: int):
-        # determines the maximum number of spherical coefficients
-        self._nr_coeffs = int((degree+1)**2 - 1)
-        self._maxdegree = int(degree)
-        self.spat_fac = np.zeros(self._nr_coeffs)  # contains damping factors
-        self.temp_fac = np.zeros(self._nr_coeffs)
-        self.matrix_ready = False
-
-    def prepare_inversion(self,
-                          d_inst,
-                          spat_type: str = None,
-                          temp_type: str = None,
-                          spat_ddip: bool = False,
-                          temp_ddip: bool = True
-                          ) -> None:
-        """
-        Function to load data and prepare matrices for the inversion
-
-        Parameters
-        ----------
-        d_inst
-            InputData attribute containing geomagnetic data
-        spat_type, temp_type
-            string corresponding to the to be applied damping type
-            options spatial: uniform, energy_diss, powerseries, ohmic_heating,
-            smooth_core, min_ext_energy
-            options temporal: min_vel, min_acc
-            defaults to no damping
-        spat_ddip, temp_ddip
-            boolean indicating whether to damp dipole coefficients for spatial
-            and temporal damping.
-
-        Creates or modifies
-        -------------------
-        self.idx_out
-            index of data
-        self.time
-            time of corresponding geomagnetic datum
-        self.data, self.std
-            geomagnetic datum and its error
-        self.station_frechet
-            contains frechet matrix per location
-            size= ((# stations x 3), nr_coeffs) (floats)
-        self.data_ix, self.stat_ix, self.type_ix
-            contains per timestep index of datum, location, and data type
-        self.spat_fac, self.temp_fac
-            contains the damping elements dependent on degree
-             size= nr_coeffs (floats) (see damp_types.py)
-        self.sdamp_diag
-            contains diagonals of symmetric spatial damping matrix
-            size= (nr_coeffs x nr_splines, nr_coeffs x nr_splines) (floats)
-        self.tdamp_diag
-            contains diagonals of symmetric temporal damping matrix
-            size= (nr_coeffs x nr_splines, nr_coeffs x nr_splines) (floats)
-        self.matrix_ready
-            indicates whether all matrices have been formed (boolean)
-        """
-        if self.verbose:
-            print(d_inst)
-        # order datatypes in a more straightforward way
-        # line of types_sorted corresponds to index
-        self.idx_out = d_inst.idx_out
-
-        self.idx_res = d_inst.idx_res
-        self.time = d_inst.time
-
-        self.data = d_inst.outputs.copy()
-        self.data[d_inst.idx_res[5]:] = np.radians(
-            d_inst.outputs[d_inst.idx_res[5]:]
-        )
-        self.std = d_inst.std_out.copy()
-        self.std[d_inst.idx_res[5]:] = np.radians(
-            d_inst.std_out[d_inst.idx_res[5]:]
-        )
-
-        # calculate frechet dx, dy, dz for all stations
-        if self.verbose:
-            print('Calculating Schmidt polynomials and Fréchet coefficients')
-        station_coord = d_inst.loc[:, :3].copy()
-        station_coord[:, :2] = np.radians(d_inst.loc[:, :2])
-        # find location with geodetic coordinates
-        self.station_frechet = frechet_basis(station_coord[:, :3],
-                                             self._maxdegree)
-        # geocentric correction
-        cd, sd = d_inst.loc[:, 3], d_inst.loc[:, 4]
-        dx, dz = frechet_in_geoc(
-            self.station_frechet[:, 0],
-            self.station_frechet[:, 2],
-            cd,
-            sd,
-        )
-        self.station_frechet[:, 0] = dx
-        self.station_frechet[:, 2] = dz
-
-        self.spatial = self.station_frechet[d_inst.loc_idx]
-
-        temporal = BSpline.design_matrix(
-            d_inst.time,
-            self.knots,
-            self._SPL_DEGREE,
-        )
-        lookup_list = []
-        for it in range(self.nr_splines):
-            idxs = temporal[:, [it]].nonzero()[0]
-            lookup_list.append(idxs)
-
-        self.temporal = temporal.T.toarray(order='C')
-        # Calculate indices for loop speedup.
-        ind_list = [[]] * self.nr_splines * self.nr_splines
-        starts = np.zeros(self.nr_splines * self.nr_splines + 1, dtype=int)
-        starts[0] = 0
-        for it in range(self.nr_splines):
-            ind_list[it * self.nr_splines + it] = lookup_list[it]
-            starts[it * self.nr_splines + it + 1] = len(lookup_list[it])
-            for jt in range(it+1, it+self._SPL_DEGREE+1):
-                if self.nr_splines <= jt:
-                    continue
-                inds = np.intersect1d(
-                    lookup_list[it],
-                    lookup_list[jt],
-                    assume_unique=True,
-                )
-                idx_1 = it * self.nr_splines + jt
-                idx_2 = jt * self.nr_splines + it
-                ind_list[idx_1] = inds
-                ind_list[idx_2] = inds
-                starts[idx_1 + 1] = len(inds)
-                starts[idx_2 + 1] = len(inds)
-
-        ind_list = np.hstack(ind_list)
-        self.starts = np.ascontiguousarray(np.cumsum(starts), dtype=np.int32)
-        self.ind_list = np.ascontiguousarray(ind_list, dtype=np.int32)
-
-        # Prepare damping matrices
-        if spat_type is not None:
-            if self.verbose:
-                print('Calculating spatial damping matrix')
-            self.spat_type = f's_{spat_type}'
-            self.sdamp_diag, self.spat_fac = damp_matrix(
-                self._maxdegree, self.nr_splines, self.t_step, self.spat_type,
-                spat_ddip)
-
-        if temp_type is not None:
-            if self.verbose:
-                print('Calculating temporal damping matrix')
-            self.temp_type = f't_{temp_type}'
-            self.tdamp_diag, self.temp_fac = damp_matrix(
-                self._maxdegree, self.nr_splines, self.t_step, self.temp_type,
-                temp_ddip)
-
-        self.matrix_ready = True
-        if self.verbose:
-            print('Calculations finished')
-
-    def run_inversion(self,
-                      x0: np.ndarray,
-                      spat_damp: float,
-                      temp_damp: float,
-                      max_iter: int = 10,
-                      stop_crit: float = -np.inf,
-                      path: Path = None,
-                      ) -> None:
-        """
-        Runs the iterative inversion
-
-        Parameters
-        ----------
-        x0
-            starting model gaussian coefficients, should have length:
-            (spherical_order + 1)^2 - 1 or
-            (spherical_order + 1)^2 - 1 X nr_splines if changing through time
-        spat_damp, temp_damp
-            damping factor to be applied to the spatial or temporal
-            damping matrix
-        max_iter
-            maximum amount of iterations.
-        stop_crit
-            stopping criterion for iterations. Iterations will stop if
-            relative change of residual is less than given float (between 0-1).
-        path
-            path to location where to save normal_eq_splined and damp_matrix
-            for calculating optional covariance and resolution matrix.
-            If not provided, matrices are not saved.
-            See calc_stdev in tools/core
-
-        Creates or modifies
-        -------------------
-        self.res_iter
-            contains the RMS per datatype and the sum of all types
-            size= 8 (floats)
-        self.coeffs_solution
-            contains the time independent Gauss coefficients at all times of
-            current iteration. size = (nr_splines, nr_coeffs) (floats)
-        self.coeffs_spline
-            a callable BSpline object that can be used to access the model
-            solution at any time. I.e. self.coeffs_spline(epoch) returns
-            an array of size nr_coeffs, containing the Gauss coefficients at
-            the requested epoch.
-        self.coeffs_per_iteration
-            Contains the time independent Gauss coefficients at all iterations
-            requested time (within range) for every iteration as a list of
-            length max_iter.
-        self.temp_norm, self.spat_norm
-            contains temporal or spatial damping norm
-        """
-        if not self.matrix_ready:
-            raise Exception('Matrices have not been prepared. '
-                            'Please run prepare_inversion first.')
-
-        C_m_inv = spat_damp * self.sdamp_diag + temp_damp * self.tdamp_diag
-
-        # initiate array counting residual per type
-        self.res_iter = np.zeros((max_iter, 8))
-        # initiate splined values with starting model
-        if self.verbose:
-            print('Setting up starting model')
-
-        # TODO: rename stuff
-        # These are the coefficients we solve for.
-        self.coeffs_solution = np.zeros((self.nr_splines, self._nr_coeffs))
-        self.coeffs_per_iteration = []
-        if x0.ndim == 1 and len(x0) == self._nr_coeffs:
-            self.x0 = x0.copy()
-            self.coeffs_solution[:] = x0
-        else:
-            raise Exception(f'x0 has incorrect shape: {x0.shape}. \n'
-                            f'It should have shape ({self._nr_coeffs},)')
-
-        for it in range(max_iter):  # start outer iteration loop
-            if self.verbose:
-                print(f'Start calculations iteration {it}')
-
-            # get all predictions at once using splinebasis
-            forwobs_matrix = forward_obs_time(
-                self.coeffs_solution,
-                self.spatial,
-                self.temporal,
-            )
-            # transform the predictions into the same order as the outputs
-            prediction = np.hstack(
-                (
-                    forwobs_matrix[0, self.idx_res[0]:self.idx_res[1]],
-                    forwobs_matrix[1, self.idx_res[1]:self.idx_res[2]],
-                    forwobs_matrix[2, self.idx_res[2]:self.idx_res[3]],
-                    forwobs_matrix[3, self.idx_res[3]:self.idx_res[4]],
-                    forwobs_matrix[4, self.idx_res[4]:self.idx_res[5]],
-                    forwobs_matrix[5, self.idx_res[5]:self.idx_res[6]],
-                    forwobs_matrix[6, self.idx_res[6]:self.idx_res[7]],
-                )
-            )
-            # calculate misfit and residuals
-            df = self.data - prediction
-            # Consider periodicity in declinations
-            df[self.idx_res[-2]:self.idx_res[-1]] += (
-                2 * np.pi * (-np.pi > df[self.idx_res[-2]:self.idx_res[-1]])
-                - 2 * np.pi * (df[self.idx_res[-2]:self.idx_res[-1]] > np.pi)
-            )
-
-            res = df / self.std
-            for i in range(7):
-                if df[self.idx_res[i]:self.idx_res[i+1]].size > 0:
-                    self.res_iter[it, i] = np.abs(
-                        df[self.idx_res[i]:self.idx_res[i+1]]
-                    ).mean()
-            self.res_iter[it, 7] = np.abs(res).mean()
-            if self.verbose:
-                print('Residual is %.2f' % self.res_iter[it, 7])
-
-            # check if final conditions have been met
-            if it > 0:
-                rel_err = abs(self.res_iter[it, 7] - self.res_iter[it-1, 7]
-                              ) / self.res_iter[it-1, 7]
-                if stop_crit >= rel_err or it == max_iter:
-                    if self.verbose:
-                        print(f'Final iteration; relative error = {rel_err}')
-                    break
-
-            # solve the equations
-            if self.verbose:
-                print('Prepare and solve equations')
-            # set up the spatial linearization / gradients
-            frech_matrix = frechet_types(
-                self.spatial, forwobs_matrix
-            )
-            frech_matrix = np.vstack(
-                (
-                    frech_matrix[self.idx_res[0]:self.idx_res[1], 0],
-                    frech_matrix[self.idx_res[1]:self.idx_res[2], 1],
-                    frech_matrix[self.idx_res[2]:self.idx_res[3], 2],
-                    frech_matrix[self.idx_res[3]:self.idx_res[4], 3],
-                    frech_matrix[self.idx_res[4]:self.idx_res[5], 4],
-                    frech_matrix[self.idx_res[5]:self.idx_res[6], 5],
-                    frech_matrix[self.idx_res[6]:self.idx_res[7], 6],
-                )
-            ).T
-            # include the C_e^{-1/2} factor
-            frech_matrix /= self.std[None, :]
-            # efficiently set up normal equations using Cython code
-            banded = build_banded(
-                np.ascontiguousarray(frech_matrix),
-                self.temporal,
-                self._SPL_DEGREE,
-                self.ind_list,
-                self.starts,
-            )
-            # add damping to normal equations
-            banded[banded.shape[0]-C_m_inv.shape[0]:] += C_m_inv
-            # calculate cholesky
-            chol = cholesky_banded(banded)
-            # set up right hand side
-            rhs = np.einsum(
-                'ik,jk,k,k->ij',
-                self.temporal,
-                frech_matrix,
-                1 / self.std,
-                df,
-                optimize=True,
-            ).flatten()
-            rhs -= banded_mul_vec(C_m_inv, self.coeffs_solution.flatten())
-            # solve using cholesky and update solution
-            self.coeffs_solution += cho_solve_banded(
-                (chol, False), rhs
-            ).reshape(
-                self.nr_splines,
-                self._nr_coeffs,
-            )
-            # store iteration results as BSpline objects
-            self.coeffs_per_iteration.append(self.coeffs_solution.copy())
-
-        self.coeffs_spline = BSpline(
-            t=self.knots,
-            c=self.coeffs_solution.copy(),
-            k=3,
-            axis=0,
-            extrapolate=False,
-        )
-
-        # sum residuals and finish up stuff
-        if self.verbose:
-            print('Calculating optional spatial and temporal norms')
-        tsp = self.t_array[-1] - self.t_array[0]
-        if spat_damp != 0:
-            self.sum_spat = np.dot(
-                banded_mul_vec(self.sdamp_diag, self.coeffs_solution.flatten()),
-                self.coeffs_solution.flatten(),
-            ) / tsp
-            self.spat_norm = damp_norm(self.spat_fac, self.coeffs_solution,
-                                       self.knots, self.spat_type)
-            if self.verbose:
-                print(f'Spatial damping norm: {self.sum_spat:.2e}')
-        if temp_damp != 0:
-            self.sum_temp = np.dot(
-                banded_mul_vec(self.tdamp_diag, self.coeffs_solution.flatten()),
-                self.coeffs_solution.flatten(),
-            ) / tsp
-            self.temp_norm = damp_norm(self.temp_fac, self.coeffs_solution,
-                                       self.knots, self.temp_type)
-            if self.verbose:
-                print(f'Temporal damping norm: {self.sum_temp:.2e}')
-
-        if path is not None:
-            if self.verbose:
-                print('Saving matrices')
-            banded = build_banded(
-                np.ascontiguousarray(frech_matrix),
-                self.temporal,
-                self._SPL_DEGREE,
-                self.ind_list,
-                self.starts,
-            )
-            np.save(path / 'forward_matrix', banded)
-            np.save(path / 'damp_matrix', C_m_inv)
-
-        if self.verbose:
-            print('Finished inversion')
-
-    def save_coefficients(self,
-                          basedir: Union[Path, str] = '.',
-                          file_name: str = 'coeff',
-                          save_iterations: bool = True,
-                          save_residual: bool = False,
-                          save_dampnorm: bool = False,
-                          ) -> None:
-        """
-        Save the Gauss coefficients at every timestep
-
-        Parameters
-        ----------
-        basedir
-            path where files will be saved
-        file_name
-            optional name to add to files
-        save_iterations
-            boolean indicating whether to save coefficients after
-            each iteration. Is saved with the following shape:
-             (# iterations, len(time vector), nr_coeffs)
-        save_residual
-            boolean indicating whether to save the residuals of each timestep
-        save_dampnorm
-            boolean indicating whether to save the damping norm each timestep
-        """
-        # save residual
-        if save_residual:
-            residual_frame = pd.DataFrame(
-                self.res_iter, columns=['res x', 'res y', 'res z', 'res hor',
-                                        'res int', 'res incl', 'res decl',
-                                        'res total'])
-            residual_frame.to_csv(basedir / f'{file_name}_residual.csv',
-                                  sep=';')
-
-        if save_iterations:
-            np.save(basedir / f'{file_name}_all.npy', self.coeffs_per_iteration)
-        else:
-<<<<<<< HEAD
-            gh_time = self.coeffs_per_iteration[-1]
-            np.save(basedir / f'{file_name}_final.npy', gh_time)
-=======
-            final_gh = self.coeffs_per_iteration[-1]
-            np.save(basedir / f'{file_name}_final.npy', final_gh)
->>>>>>> cb8d1009
-        if save_dampnorm:
-            np.savez(basedir / f'{file_name}_damp.npz',
-                     spat_norm=self.spat_norm,
-                     sum_spat=self.sum_spat,
-                     temp_norm=self.temp_norm,
-                     sum_temp=self.sum_temp,
-                     time_array=self.t_array)
-
-    def sweep_damping(self,
-                      x0: Union[list, np.ndarray],
-                      spatial_range: Union[list, np.ndarray],
-                      temporal_range: Union[list, np.ndarray],
-                      max_iter: int = 10,
-                      basedir: Path = Path().absolute(),
-                      overwrite: bool = True
-                      ) -> None:
-        """ Sweep through damping parameters to find ideal set
-        Note: Use after initiating class and running prepare_inversion
-
-        Parameters
-        ----------
-        x0
-            starting model gaussian coefficients, should be a float or
-            as long as (spherical_order + 1)^2 - 1
-        spatial_range
-            array or list to vary spatial damping parameters.
-        temporal_range
-            array or list to vary temporal damping parameters.
-        max_iter
-            maximum number of iterations. defaults to 5 iterations
-        basedir
-            path where files will be saved
-        overwrite
-            boolean indicating whether to overwrite existing files with
-            exactly the same damping parameters. otherwise set of damping
-            parameters is skipped over in the calculations.
-        """
-        for spatial_df in tqdm(spatial_range):
-            spat_damp = spatial_df
-            for temporal_df in temporal_range:
-                temp_damp = temporal_df
-                if overwrite or not (basedir / f'{spatial_df:.2e}s+'
-                                               f'{temporal_df:.2e}t_final.npy'
-                                     ).is_file():
-                    self.run_inversion(x0, spat_damp, temp_damp, max_iter)
-                    self.save_coefficients(
-                        file_name=f'{spatial_df:.2e}s+{temporal_df:.2e}t',
-                        basedir=basedir, save_iterations=False,
-                        save_residual=True, save_dampnorm=True)
-
-    def sample_prior(self,
-                     spat_damp: float,
-                     temp_damp: float,
-                     nr_samples: int = 100,
-                     seed: int = None,
-                     ) -> np.ndarray:
-        """ Generate samples of Gauss coefficients from the prior distribution
-
-        The sampling is performed using the Cholesky factor of the inverse of
-        the prior covariance, as this is in banded form. Using the property
-        that
-
-        Parameters
-        ----------
-        spat_damp, temp_damp
-            damping factor to be applied to the spatial or temporal
-            damping matrix
-        nr_samples
-            The number of samples to generate
-        seed
-            seed for the random generator
-        Returns
-        -------
-        array
-            an array of shape (nr_splines, nr_coeffs, nr_samples) containing
-            the samples
-        """
-        rng = np.random.default_rng(seed=seed)
-
-        if not self.matrix_ready:
-            raise Exception('Matrices have not been prepared. '
-                            'Please run prepare_inversion first.')
-
-        C_m_inv = spat_damp * self.sdamp_diag + temp_damp * self.tdamp_diag
-        C_m_inv[-1] += 1e-15*np.min(np.abs(C_m_inv[-1]))
-
-        std_normal = rng.normal(
-            size=(
-                self.nr_splines*self._nr_coeffs,
-                nr_samples,
-            ),
-        )
-
-        L_m_inv = cholesky_banded(C_m_inv)
-        samples = solve_banded((0, L_m_inv.shape[0]-1), L_m_inv, std_normal)
-
-        return samples.reshape(
-            self.nr_splines,
-            self._nr_coeffs,
-            nr_samples,
-        )
-
-    def sample_posterior(self,
-                         spat_damp: float,
-                         temp_damp: float,
-                         nr_samples: int = 100,
-                         seed: int = None,
-                         ) -> np.ndarray:
-        """ Generate samples of Gauss coefficients from the posterior
-        distribution
-
-        The sampling is performed using the Cholesky factor of the inverse of
-        the prior covariance, as this is in banded form. Using the property
-        that
-
-        Parameters
-        ----------
-        spat_damp, temp_damp
-            damping factor to be applied to the spatial or temporal
-            damping matrix
-        nr_samples
-            The number of samples to generate
-        seed
-            seed for the random generator
-        Returns
-        -------
-        array
-            an array of shape (nr_splines, nr_coeffs, nr_samples) containing
-            the samples
-        """
-        rng = np.random.default_rng(seed=seed)
-
-        if not self.matrix_ready:
-            raise Exception('Matrices have not been prepared. '
-                            'Please run prepare_inversion first.')
-        if self.coeffs_solution.size == 0:
-            raise Exception('No model solution found. Please run inversion'
-                            'before sampling from the posterior')
-
-        C_m_inv = spat_damp * self.sdamp_diag + temp_damp * self.tdamp_diag
-
-        forwobs_matrix = forward_obs_time(
-            self.coeffs_solution,
-            self.spatial,
-            self.temporal,
-        )
-        frech_matrix = frechet_types(
-                self.spatial, forwobs_matrix
-            )
-        frech_matrix = np.vstack(
-            (
-                frech_matrix[self.idx_res[0]:self.idx_res[1], 0],
-                frech_matrix[self.idx_res[1]:self.idx_res[2], 1],
-                frech_matrix[self.idx_res[2]:self.idx_res[3], 2],
-                frech_matrix[self.idx_res[3]:self.idx_res[4], 3],
-                frech_matrix[self.idx_res[4]:self.idx_res[5], 4],
-                frech_matrix[self.idx_res[5]:self.idx_res[6], 5],
-                frech_matrix[self.idx_res[6]:self.idx_res[7], 6],
-            )
-        ).T
-        # include the C_e^{-1/2} factor
-        frech_matrix /= self.std[None, :]
-        # efficiently set up normal equations using Cython code
-        banded = build_banded(
-            np.ascontiguousarray(frech_matrix),
-            self.temporal,
-            self._SPL_DEGREE,
-            self.ind_list,
-            self.starts,
-        )
-        # add damping to normal equations
-        banded[banded.shape[0]-C_m_inv.shape[0]:] += C_m_inv
-
-        std_normal = rng.normal(
-            size=(
-                self.nr_splines*self._nr_coeffs,
-                nr_samples,
-            ),
-        )
-
-        L_m_inv = cholesky_banded(banded)
-
-        samples = solve_banded((0, L_m_inv.shape[0]-1), L_m_inv, std_normal)
-        samples = samples.reshape(
-            self.nr_splines,
-            self._nr_coeffs,
-            nr_samples,
-        )
-        samples += self.coeffs_solution[:, :, None]
-
-        return samples
-
-    def save_to_fortran_format(self, path: Union[str, Path]) -> None:
-        """ Saves the final iteration inversion result as a file in the same
-        format as the Fortran code. A file format description is given  `here
-        <https://sec23.git-pages.gfz-potsdam.de/korte/pymagglobal/
-        overview.html#file-format-description>`_.
-
-        Parameters
-        ---------
-        path
-            The path where the output will be saved.
-        """
-        with open(path, 'w') as fh:
-            fh.write(
-                f'{self.t_min:.1f}  {self.t_max:.1f}  '
-                f'{self._SPL_DEGREE + 1:d}\n'
-            )
-
-            fh.write(
-                f'          {self.maxdegree:d}           0         '
-                f'{self.nr_splines}\n'
-            )
-            for knot in self.knots:
-                fh.write(f'{knot:0<17f}      ')
-            fh.write('\n')
-            for coeff in self.coeffs_solution.flatten():
-                if 1e-1 <= coeff and coeff <= 1e5:
-                    fh.write(f'{coeff:0<17f}      ')
-                else:
-                    fh.write(f'{coeff:.15E}      ')
-
-    # XXX I'm not sure how to do the type hinting in this case...
-    def result_to_pymagglobal(self, name: str) -> 'pymagglobal.Model':
-        """ Returns the output as a [pymagglobal]_ Model instance.
-
-        Parameters
-        ----------
-        name
-            The model name, used internally by pymagglobal.
-
-        Returns
-        -------
-            The final iteration inversion result, wrapped as a pymagglobal
-            model.
-
-        References
-        ----------
-        .. [pymagglobal] : Schanner, M. A.; Mauerberger, S.; Korte, M.
-            "`pymagglobal - Python interface for global geomagnetic field
-            models.<https://sec23.git-pages.gfz-potsdam.de/korte/
-            pymagglobal/>`_", GFZ Data Services, 2020
-        """
-        try:
-            from pymagglobal import Model
-
-            class InvModel(Model):
-                def __init__(_self):
-                    _self.name = name
-                    _self.t_min = self.t_min
-                    _self.t_max = self.t_max
-                    _self.l_max = self.maxdegree
-                    _self.knots = self.knots
-                    _self.coeffs = self.coeffs_solution
-                    _self.splines = BSpline(
-                        _self.knots,
-                        _self.coeffs,
-                        3,
-                    )
-                    _self.cov_splines = None
-
-            return InvModel()
-
-        except ImportError:
-            raise ImportError(
-                'pymagglobal could not be found, please install to transform '
-                'the inversion result to a pymagglobal model.'
-            )
+import numpy as np
+from scipy.interpolate import BSpline
+
+from scipy.linalg import cholesky_banded, cho_solve_banded, solve_banded
+import pandas as pd
+from typing import Union, Final
+from pathlib import Path
+from tqdm import tqdm
+
+from geomagnetic_field_inversions.forward_modules import (
+    frechet_types,
+    frechet_basis,
+)
+from geomagnetic_field_inversions.forward_modules.fwtools import \
+    forward_obs_time
+from geomagnetic_field_inversions.damping_modules import damp_matrix, damp_norm
+from geomagnetic_field_inversions.tools import frechet_in_geoc
+from geomagnetic_field_inversions.banded_tools.build_banded import \
+    build_banded
+
+from geomagnetic_field_inversions.banded_tools.utils import banded_mul_vec
+
+
+class FieldInversion(object):
+    """
+    Calculates geomagnetic field coefficients based on inputted data and
+    damping parameters using the approach of Korte et al.
+    """
+
+    def __init__(self,
+                 t_min: float, t_max: float, t_step: float,
+                 maxdegree: int = 3,
+                 r_model: float = 6371.2,
+                 verbose: bool = False,
+                 ) -> None:
+        """
+        Initializes the Field Inversion class
+
+        Parameters
+        ----------
+        t_min, t_max, t_step
+            Sets start, end, and timestep.
+        maxdegree
+            maximum order for spherical harmonics model, default 3
+        r_model
+            where the magnetic field is modeled (km distance from core)
+        verbose
+            Verbosity flag, defaults to False
+        """
+        # basic parameters
+        self._SPL_DEGREE: Final[int] = 3
+
+        # input parameters
+        self.t_min = t_min
+        self.t_max = t_max
+        self.t_step = t_step
+        self.t_array = np.arange(t_min, t_max + t_step, t_step)
+        # temporal knots
+        self.knots = np.arange(
+            t_min - self._SPL_DEGREE * t_step,
+            self.t_max + (self._SPL_DEGREE + 1) * t_step,
+            t_step,
+        )
+        # number of temporal splines
+        self.nr_splines = len(self.knots) - self._SPL_DEGREE - 1
+
+        self.maxdegree = maxdegree
+        self.r_model = r_model
+        self.verbose = verbose
+
+        # initiate empty variables
+        self.time = []
+        self.data = []
+        self.std = []
+        self.coeffs_per_iteration = []
+        self.idx_out = np.zeros(0)
+        self.sdamp_diag = np.zeros(0)
+        self.tdamp_diag = np.zeros(0)
+        self.spat_norm = 0
+        self.spat_type = None
+        self.temp_norm = 0
+        self.temp_type = None
+        self.coeffs_solution = np.zeros(0)
+        self.station_frechet = np.zeros(0)
+        self.res_iter = np.zeros(0)
+        self.x0 = np.zeros(0)
+
+    @property
+    def maxdegree(self):
+        return self._maxdegree
+
+    @maxdegree.setter
+    def maxdegree(self, degree: int):
+        # determines the maximum number of spherical coefficients
+        self._nr_coeffs = int((degree+1)**2 - 1)
+        self._maxdegree = int(degree)
+        self.spat_fac = np.zeros(self._nr_coeffs)  # contains damping factors
+        self.temp_fac = np.zeros(self._nr_coeffs)
+        self.matrix_ready = False
+
+    def prepare_inversion(self,
+                          d_inst,
+                          spat_type: str = None,
+                          temp_type: str = None,
+                          spat_ddip: bool = False,
+                          temp_ddip: bool = True
+                          ) -> None:
+        """
+        Function to load data and prepare matrices for the inversion
+
+        Parameters
+        ----------
+        d_inst
+            InputData attribute containing geomagnetic data
+        spat_type, temp_type
+            string corresponding to the to be applied damping type
+            options spatial: uniform, energy_diss, powerseries, ohmic_heating,
+            smooth_core, min_ext_energy
+            options temporal: min_vel, min_acc
+            defaults to no damping
+        spat_ddip, temp_ddip
+            boolean indicating whether to damp dipole coefficients for spatial
+            and temporal damping.
+
+        Creates or modifies
+        -------------------
+        self.idx_out
+            index of data
+        self.time
+            time of corresponding geomagnetic datum
+        self.data, self.std
+            geomagnetic datum and its error
+        self.station_frechet
+            contains frechet matrix per location
+            size= ((# stations x 3), nr_coeffs) (floats)
+        self.data_ix, self.stat_ix, self.type_ix
+            contains per timestep index of datum, location, and data type
+        self.spat_fac, self.temp_fac
+            contains the damping elements dependent on degree
+             size= nr_coeffs (floats) (see damp_types.py)
+        self.sdamp_diag
+            contains diagonals of symmetric spatial damping matrix
+            size= (nr_coeffs x nr_splines, nr_coeffs x nr_splines) (floats)
+        self.tdamp_diag
+            contains diagonals of symmetric temporal damping matrix
+            size= (nr_coeffs x nr_splines, nr_coeffs x nr_splines) (floats)
+        self.matrix_ready
+            indicates whether all matrices have been formed (boolean)
+        """
+        if self.verbose:
+            print(d_inst)
+        # order datatypes in a more straightforward way
+        # line of types_sorted corresponds to index
+        self.idx_out = d_inst.idx_out
+
+        self.idx_res = d_inst.idx_res
+        self.time = d_inst.time
+
+        self.data = d_inst.outputs.copy()
+        self.data[d_inst.idx_res[5]:] = np.radians(
+            d_inst.outputs[d_inst.idx_res[5]:]
+        )
+        self.std = d_inst.std_out.copy()
+        self.std[d_inst.idx_res[5]:] = np.radians(
+            d_inst.std_out[d_inst.idx_res[5]:]
+        )
+
+        # calculate frechet dx, dy, dz for all stations
+        if self.verbose:
+            print('Calculating Schmidt polynomials and Fréchet coefficients')
+        station_coord = d_inst.loc[:, :3].copy()
+        station_coord[:, :2] = np.radians(d_inst.loc[:, :2])
+        # find location with geodetic coordinates
+        self.station_frechet = frechet_basis(station_coord[:, :3],
+                                             self._maxdegree)
+        # geocentric correction
+        cd, sd = d_inst.loc[:, 3], d_inst.loc[:, 4]
+        dx, dz = frechet_in_geoc(
+            self.station_frechet[:, 0],
+            self.station_frechet[:, 2],
+            cd,
+            sd,
+        )
+        self.station_frechet[:, 0] = dx
+        self.station_frechet[:, 2] = dz
+
+        self.spatial = self.station_frechet[d_inst.loc_idx]
+
+        temporal = BSpline.design_matrix(
+            d_inst.time,
+            self.knots,
+            self._SPL_DEGREE,
+        )
+        lookup_list = []
+        for it in range(self.nr_splines):
+            idxs = temporal[:, [it]].nonzero()[0]
+            lookup_list.append(idxs)
+
+        self.temporal = temporal.T.toarray(order='C')
+        # Calculate indices for loop speedup.
+        ind_list = [[]] * self.nr_splines * self.nr_splines
+        starts = np.zeros(self.nr_splines * self.nr_splines + 1, dtype=int)
+        starts[0] = 0
+        for it in range(self.nr_splines):
+            ind_list[it * self.nr_splines + it] = lookup_list[it]
+            starts[it * self.nr_splines + it + 1] = len(lookup_list[it])
+            for jt in range(it+1, it+self._SPL_DEGREE+1):
+                if self.nr_splines <= jt:
+                    continue
+                inds = np.intersect1d(
+                    lookup_list[it],
+                    lookup_list[jt],
+                    assume_unique=True,
+                )
+                idx_1 = it * self.nr_splines + jt
+                idx_2 = jt * self.nr_splines + it
+                ind_list[idx_1] = inds
+                ind_list[idx_2] = inds
+                starts[idx_1 + 1] = len(inds)
+                starts[idx_2 + 1] = len(inds)
+
+        ind_list = np.hstack(ind_list)
+        self.starts = np.ascontiguousarray(np.cumsum(starts), dtype=np.int32)
+        self.ind_list = np.ascontiguousarray(ind_list, dtype=np.int32)
+
+        # Prepare damping matrices
+        if spat_type is not None:
+            if self.verbose:
+                print('Calculating spatial damping matrix')
+            self.spat_type = f's_{spat_type}'
+            self.sdamp_diag, self.spat_fac = damp_matrix(
+                self._maxdegree, self.nr_splines, self.t_step, self.spat_type,
+                spat_ddip)
+
+        if temp_type is not None:
+            if self.verbose:
+                print('Calculating temporal damping matrix')
+            self.temp_type = f't_{temp_type}'
+            self.tdamp_diag, self.temp_fac = damp_matrix(
+                self._maxdegree, self.nr_splines, self.t_step, self.temp_type,
+                temp_ddip)
+
+        self.matrix_ready = True
+        if self.verbose:
+            print('Calculations finished')
+
+    def run_inversion(self,
+                      x0: np.ndarray,
+                      spat_damp: float,
+                      temp_damp: float,
+                      max_iter: int = 10,
+                      stop_crit: float = -np.inf,
+                      path: Path = None,
+                      ) -> None:
+        """
+        Runs the iterative inversion
+
+        Parameters
+        ----------
+        x0
+            starting model gaussian coefficients, should have length:
+            (spherical_order + 1)^2 - 1 or
+            (spherical_order + 1)^2 - 1 X nr_splines if changing through time
+        spat_damp, temp_damp
+            damping factor to be applied to the spatial or temporal
+            damping matrix
+        max_iter
+            maximum amount of iterations.
+        stop_crit
+            stopping criterion for iterations. Iterations will stop if
+            relative change of residual is less than given float (between 0-1).
+        path
+            path to location where to save normal_eq_splined and damp_matrix
+            for calculating optional covariance and resolution matrix.
+            If not provided, matrices are not saved.
+            See calc_stdev in tools/core
+
+        Creates or modifies
+        -------------------
+        self.res_iter
+            contains the RMS per datatype and the sum of all types
+            size= 8 (floats)
+        self.coeffs_solution
+            contains the time independent Gauss coefficients at all times of
+            current iteration. size = (nr_splines, nr_coeffs) (floats)
+        self.coeffs_spline
+            a callable BSpline object that can be used to access the model
+            solution at any time. I.e. self.coeffs_spline(epoch) returns
+            an array of size nr_coeffs, containing the Gauss coefficients at
+            the requested epoch.
+        self.coeffs_per_iteration
+            Contains the time independent Gauss coefficients at all iterations
+            requested time (within range) for every iteration as a list of
+            length max_iter.
+        self.temp_norm, self.spat_norm
+            contains temporal or spatial damping norm
+        """
+        if not self.matrix_ready:
+            raise Exception('Matrices have not been prepared. '
+                            'Please run prepare_inversion first.')
+
+        C_m_inv = spat_damp * self.sdamp_diag + temp_damp * self.tdamp_diag
+
+        # initiate array counting residual per type
+        self.res_iter = np.zeros((max_iter, 8))
+        # initiate splined values with starting model
+        if self.verbose:
+            print('Setting up starting model')
+
+        # TODO: rename stuff
+        # These are the coefficients we solve for.
+        self.coeffs_solution = np.zeros((self.nr_splines, self._nr_coeffs))
+        self.coeffs_per_iteration = []
+        if x0.ndim == 1 and len(x0) == self._nr_coeffs:
+            self.x0 = x0.copy()
+            self.coeffs_solution[:] = x0
+        else:
+            raise Exception(f'x0 has incorrect shape: {x0.shape}. \n'
+                            f'It should have shape ({self._nr_coeffs},)')
+
+        for it in range(max_iter):  # start outer iteration loop
+            if self.verbose:
+                print(f'Start calculations iteration {it}')
+
+            # get all predictions at once using splinebasis
+            forwobs_matrix = forward_obs_time(
+                self.coeffs_solution,
+                self.spatial,
+                self.temporal,
+            )
+            # transform the predictions into the same order as the outputs
+            prediction = np.hstack(
+                (
+                    forwobs_matrix[0, self.idx_res[0]:self.idx_res[1]],
+                    forwobs_matrix[1, self.idx_res[1]:self.idx_res[2]],
+                    forwobs_matrix[2, self.idx_res[2]:self.idx_res[3]],
+                    forwobs_matrix[3, self.idx_res[3]:self.idx_res[4]],
+                    forwobs_matrix[4, self.idx_res[4]:self.idx_res[5]],
+                    forwobs_matrix[5, self.idx_res[5]:self.idx_res[6]],
+                    forwobs_matrix[6, self.idx_res[6]:self.idx_res[7]],
+                )
+            )
+            # calculate misfit and residuals
+            df = self.data - prediction
+            # Consider periodicity in declinations
+            df[self.idx_res[-2]:self.idx_res[-1]] += (
+                2 * np.pi * (-np.pi > df[self.idx_res[-2]:self.idx_res[-1]])
+                - 2 * np.pi * (df[self.idx_res[-2]:self.idx_res[-1]] > np.pi)
+            )
+
+            res = df / self.std
+            for i in range(7):
+                if df[self.idx_res[i]:self.idx_res[i+1]].size > 0:
+                    self.res_iter[it, i] = np.abs(
+                        df[self.idx_res[i]:self.idx_res[i+1]]
+                    ).mean()
+            self.res_iter[it, 7] = np.abs(res).mean()
+            if self.verbose:
+                print('Residual is %.2f' % self.res_iter[it, 7])
+
+            # check if final conditions have been met
+            if it > 0:
+                rel_err = abs(self.res_iter[it, 7] - self.res_iter[it-1, 7]
+                              ) / self.res_iter[it-1, 7]
+                if stop_crit >= rel_err or it == max_iter:
+                    if self.verbose:
+                        print(f'Final iteration; relative error = {rel_err}')
+                    break
+
+            # solve the equations
+            if self.verbose:
+                print('Prepare and solve equations')
+            # set up the spatial linearization / gradients
+            frech_matrix = frechet_types(
+                self.spatial, forwobs_matrix
+            )
+            frech_matrix = np.vstack(
+                (
+                    frech_matrix[self.idx_res[0]:self.idx_res[1], 0],
+                    frech_matrix[self.idx_res[1]:self.idx_res[2], 1],
+                    frech_matrix[self.idx_res[2]:self.idx_res[3], 2],
+                    frech_matrix[self.idx_res[3]:self.idx_res[4], 3],
+                    frech_matrix[self.idx_res[4]:self.idx_res[5], 4],
+                    frech_matrix[self.idx_res[5]:self.idx_res[6], 5],
+                    frech_matrix[self.idx_res[6]:self.idx_res[7], 6],
+                )
+            ).T
+            # include the C_e^{-1/2} factor
+            frech_matrix /= self.std[None, :]
+            # efficiently set up normal equations using Cython code
+            banded = build_banded(
+                np.ascontiguousarray(frech_matrix),
+                self.temporal,
+                self._SPL_DEGREE,
+                self.ind_list,
+                self.starts,
+            )
+            # add damping to normal equations
+            banded[banded.shape[0]-C_m_inv.shape[0]:] += C_m_inv
+            # calculate cholesky
+            chol = cholesky_banded(banded)
+            # set up right hand side
+            rhs = np.einsum(
+                'ik,jk,k,k->ij',
+                self.temporal,
+                frech_matrix,
+                1 / self.std,
+                df,
+                optimize=True,
+            ).flatten()
+            rhs -= banded_mul_vec(C_m_inv, self.coeffs_solution.flatten())
+            # solve using cholesky and update solution
+            self.coeffs_solution += cho_solve_banded(
+                (chol, False), rhs
+            ).reshape(
+                self.nr_splines,
+                self._nr_coeffs,
+            )
+            # store iteration results as BSpline objects
+            self.coeffs_per_iteration.append(self.coeffs_solution.copy())
+
+        self.coeffs_spline = BSpline(
+            t=self.knots,
+            c=self.coeffs_solution.copy(),
+            k=3,
+            axis=0,
+            extrapolate=False,
+        )
+
+        # sum residuals and finish up stuff
+        if self.verbose:
+            print('Calculating optional spatial and temporal norms')
+        tsp = self.t_array[-1] - self.t_array[0]
+        if spat_damp != 0:
+            self.sum_spat = np.dot(
+                banded_mul_vec(self.sdamp_diag, self.coeffs_solution.flatten()),
+                self.coeffs_solution.flatten(),
+            ) / tsp
+            self.spat_norm = damp_norm(self.spat_fac, self.coeffs_solution,
+                                       self.knots, self.spat_type)
+            if self.verbose:
+                print(f'Spatial damping norm: {self.sum_spat:.2e}')
+        if temp_damp != 0:
+            self.sum_temp = np.dot(
+                banded_mul_vec(self.tdamp_diag, self.coeffs_solution.flatten()),
+                self.coeffs_solution.flatten(),
+            ) / tsp
+            self.temp_norm = damp_norm(self.temp_fac, self.coeffs_solution,
+                                       self.knots, self.temp_type)
+            if self.verbose:
+                print(f'Temporal damping norm: {self.sum_temp:.2e}')
+
+        if path is not None:
+            if self.verbose:
+                print('Saving matrices')
+            banded = build_banded(
+                np.ascontiguousarray(frech_matrix),
+                self.temporal,
+                self._SPL_DEGREE,
+                self.ind_list,
+                self.starts,
+            )
+            np.save(path / 'forward_matrix', banded)
+            np.save(path / 'damp_matrix', C_m_inv)
+
+        if self.verbose:
+            print('Finished inversion')
+
+    def save_coefficients(self,
+                          basedir: Union[Path, str] = '.',
+                          file_name: str = 'coeff',
+                          save_iterations: bool = True,
+                          save_residual: bool = False,
+                          save_dampnorm: bool = False,
+                          ) -> None:
+        """
+        Save the Gauss coefficients at every timestep
+
+        Parameters
+        ----------
+        basedir
+            path where files will be saved
+        file_name
+            optional name to add to files
+        save_iterations
+            boolean indicating whether to save coefficients after
+            each iteration. Is saved with the following shape:
+             (# iterations, len(time vector), nr_coeffs)
+        save_residual
+            boolean indicating whether to save the residuals of each timestep
+        save_dampnorm
+            boolean indicating whether to save the damping norm each timestep
+        """
+        # save residual
+        if save_residual:
+            residual_frame = pd.DataFrame(
+                self.res_iter, columns=['res x', 'res y', 'res z', 'res hor',
+                                        'res int', 'res incl', 'res decl',
+                                        'res total'])
+            residual_frame.to_csv(basedir / f'{file_name}_residual.csv',
+                                  sep=';')
+
+        if save_iterations:
+            np.save(basedir / f'{file_name}_all.npy', self.coeffs_per_iteration)
+        else:
+            final_gh = self.coeffs_per_iteration[-1]
+            np.save(basedir / f'{file_name}_final.npy', final_gh)
+
+        if save_dampnorm:
+            np.savez(basedir / f'{file_name}_damp.npz',
+                     spat_norm=self.spat_norm,
+                     sum_spat=self.sum_spat,
+                     temp_norm=self.temp_norm,
+                     sum_temp=self.sum_temp,
+                     time_array=self.t_array)
+
+    def sweep_damping(self,
+                      x0: Union[list, np.ndarray],
+                      spatial_range: Union[list, np.ndarray],
+                      temporal_range: Union[list, np.ndarray],
+                      max_iter: int = 10,
+                      basedir: Path = Path().absolute(),
+                      overwrite: bool = True
+                      ) -> None:
+        """ Sweep through damping parameters to find ideal set
+        Note: Use after initiating class and running prepare_inversion
+
+        Parameters
+        ----------
+        x0
+            starting model gaussian coefficients, should be a float or
+            as long as (spherical_order + 1)^2 - 1
+        spatial_range
+            array or list to vary spatial damping parameters.
+        temporal_range
+            array or list to vary temporal damping parameters.
+        max_iter
+            maximum number of iterations. defaults to 5 iterations
+        basedir
+            path where files will be saved
+        overwrite
+            boolean indicating whether to overwrite existing files with
+            exactly the same damping parameters. otherwise set of damping
+            parameters is skipped over in the calculations.
+        """
+        for spatial_df in tqdm(spatial_range):
+            spat_damp = spatial_df
+            for temporal_df in temporal_range:
+                temp_damp = temporal_df
+                if overwrite or not (basedir / f'{spatial_df:.2e}s+'
+                                               f'{temporal_df:.2e}t_final.npy'
+                                     ).is_file():
+                    self.run_inversion(x0, spat_damp, temp_damp, max_iter)
+                    self.save_coefficients(
+                        file_name=f'{spatial_df:.2e}s+{temporal_df:.2e}t',
+                        basedir=basedir, save_iterations=False,
+                        save_residual=True, save_dampnorm=True)
+
+    def sample_prior(self,
+                     spat_damp: float,
+                     temp_damp: float,
+                     nr_samples: int = 100,
+                     seed: int = None,
+                     ) -> np.ndarray:
+        """ Generate samples of Gauss coefficients from the prior distribution
+
+        The sampling is performed using the Cholesky factor of the inverse of
+        the prior covariance, as this is in banded form. Using the property
+        that
+
+        Parameters
+        ----------
+        spat_damp, temp_damp
+            damping factor to be applied to the spatial or temporal
+            damping matrix
+        nr_samples
+            The number of samples to generate
+        seed
+            seed for the random generator
+        Returns
+        -------
+        array
+            an array of shape (nr_splines, nr_coeffs, nr_samples) containing
+            the samples
+        """
+        rng = np.random.default_rng(seed=seed)
+
+        if not self.matrix_ready:
+            raise Exception('Matrices have not been prepared. '
+                            'Please run prepare_inversion first.')
+
+        C_m_inv = spat_damp * self.sdamp_diag + temp_damp * self.tdamp_diag
+        C_m_inv[-1] += 1e-15*np.min(np.abs(C_m_inv[-1]))
+
+        std_normal = rng.normal(
+            size=(
+                self.nr_splines*self._nr_coeffs,
+                nr_samples,
+            ),
+        )
+
+        L_m_inv = cholesky_banded(C_m_inv)
+        samples = solve_banded((0, L_m_inv.shape[0]-1), L_m_inv, std_normal)
+
+        return samples.reshape(
+            self.nr_splines,
+            self._nr_coeffs,
+            nr_samples,
+        )
+
+    def sample_posterior(self,
+                         spat_damp: float,
+                         temp_damp: float,
+                         nr_samples: int = 100,
+                         seed: int = None,
+                         ) -> np.ndarray:
+        """ Generate samples of Gauss coefficients from the posterior
+        distribution
+
+        The sampling is performed using the Cholesky factor of the inverse of
+        the prior covariance, as this is in banded form. Using the property
+        that
+
+        Parameters
+        ----------
+        spat_damp, temp_damp
+            damping factor to be applied to the spatial or temporal
+            damping matrix
+        nr_samples
+            The number of samples to generate
+        seed
+            seed for the random generator
+        Returns
+        -------
+        array
+            an array of shape (nr_splines, nr_coeffs, nr_samples) containing
+            the samples
+        """
+        rng = np.random.default_rng(seed=seed)
+
+        if not self.matrix_ready:
+            raise Exception('Matrices have not been prepared. '
+                            'Please run prepare_inversion first.')
+        if self.coeffs_solution.size == 0:
+            raise Exception('No model solution found. Please run inversion'
+                            'before sampling from the posterior')
+
+        C_m_inv = spat_damp * self.sdamp_diag + temp_damp * self.tdamp_diag
+
+        forwobs_matrix = forward_obs_time(
+            self.coeffs_solution,
+            self.spatial,
+            self.temporal,
+        )
+        frech_matrix = frechet_types(
+                self.spatial, forwobs_matrix
+            )
+        frech_matrix = np.vstack(
+            (
+                frech_matrix[self.idx_res[0]:self.idx_res[1], 0],
+                frech_matrix[self.idx_res[1]:self.idx_res[2], 1],
+                frech_matrix[self.idx_res[2]:self.idx_res[3], 2],
+                frech_matrix[self.idx_res[3]:self.idx_res[4], 3],
+                frech_matrix[self.idx_res[4]:self.idx_res[5], 4],
+                frech_matrix[self.idx_res[5]:self.idx_res[6], 5],
+                frech_matrix[self.idx_res[6]:self.idx_res[7], 6],
+            )
+        ).T
+        # include the C_e^{-1/2} factor
+        frech_matrix /= self.std[None, :]
+        # efficiently set up normal equations using Cython code
+        banded = build_banded(
+            np.ascontiguousarray(frech_matrix),
+            self.temporal,
+            self._SPL_DEGREE,
+            self.ind_list,
+            self.starts,
+        )
+        # add damping to normal equations
+        banded[banded.shape[0]-C_m_inv.shape[0]:] += C_m_inv
+
+        std_normal = rng.normal(
+            size=(
+                self.nr_splines*self._nr_coeffs,
+                nr_samples,
+            ),
+        )
+
+        L_m_inv = cholesky_banded(banded)
+
+        samples = solve_banded((0, L_m_inv.shape[0]-1), L_m_inv, std_normal)
+        samples = samples.reshape(
+            self.nr_splines,
+            self._nr_coeffs,
+            nr_samples,
+        )
+        samples += self.coeffs_solution[:, :, None]
+
+        return samples
+
+    def save_to_fortran_format(self, path: Union[str, Path]) -> None:
+        """ Saves the final iteration inversion result as a file in the same
+        format as the Fortran code. A file format description is given  `here
+        <https://sec23.git-pages.gfz-potsdam.de/korte/pymagglobal/
+        overview.html#file-format-description>`_.
+
+        Parameters
+        ---------
+        path
+            The path where the output will be saved.
+        """
+        with open(path, 'w') as fh:
+            fh.write(
+                f'{self.t_min:.1f}  {self.t_max:.1f}  '
+                f'{self._SPL_DEGREE + 1:d}\n'
+            )
+
+            fh.write(
+                f'          {self.maxdegree:d}           0         '
+                f'{self.nr_splines}\n'
+            )
+            for knot in self.knots:
+                fh.write(f'{knot:0<17f}      ')
+            fh.write('\n')
+            for coeff in self.coeffs_solution.flatten():
+                if 1e-1 <= coeff and coeff <= 1e5:
+                    fh.write(f'{coeff:0<17f}      ')
+                else:
+                    fh.write(f'{coeff:.15E}      ')
+
+    # XXX I'm not sure how to do the type hinting in this case...
+    def result_to_pymagglobal(self, name: str) -> 'pymagglobal.Model':
+        """ Returns the output as a [pymagglobal]_ Model instance.
+
+        Parameters
+        ----------
+        name
+            The model name, used internally by pymagglobal.
+
+        Returns
+        -------
+            The final iteration inversion result, wrapped as a pymagglobal
+            model.
+
+        References
+        ----------
+        .. [pymagglobal] : Schanner, M. A.; Mauerberger, S.; Korte, M.
+            "`pymagglobal - Python interface for global geomagnetic field
+            models.<https://sec23.git-pages.gfz-potsdam.de/korte/
+            pymagglobal/>`_", GFZ Data Services, 2020
+        """
+        try:
+            from pymagglobal import Model
+
+            class InvModel(Model):
+                def __init__(_self):
+                    _self.name = name
+                    _self.t_min = self.t_min
+                    _self.t_max = self.t_max
+                    _self.l_max = self.maxdegree
+                    _self.knots = self.knots
+                    _self.coeffs = self.coeffs_solution
+                    _self.splines = BSpline(
+                        _self.knots,
+                        _self.coeffs,
+                        3,
+                    )
+                    _self.cov_splines = None
+
+            return InvModel()
+
+        except ImportError:
+            raise ImportError(
+                'pymagglobal could not be found, please install to transform '
+                'the inversion result to a pymagglobal model.'
+            )